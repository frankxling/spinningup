--- conflicted
+++ resolved
@@ -1,11 +1,7 @@
 FROM gym_robo:latest
 
 ARG DEBIAN_FRONTEND=noninteractive
-<<<<<<< HEAD
-RUN pip3 install  numpy==1.15 torch==1.3.1 gym==0.15.3 pytest psutil scipy mpi4py pandas cloudpickle==1.2.1
-=======
 RUN pip3 install  numpy==1.15 torch==1.3.1 gym==0.15.3 pytest psutil scipy mpi4py pandas cloudpickle==1.2.1 seaborn==0.8.1 matplotlib==3.1.1
->>>>>>> d5903066
 COPY . /opt/spinningup
 RUN cd /opt/spinningup && pip3 install -e .
 
